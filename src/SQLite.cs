--- conflicted
+++ resolved
@@ -1847,7 +1847,6 @@
 			} else if (clrType == typeof(Single) || clrType == typeof(Double) || clrType == typeof(Decimal)) {
 				return "float";
 			} else if (clrType == typeof(String)) {
-<<<<<<< HEAD
 				int? len = p.MaxStringLength;
 
 				if (len.HasValue)
@@ -1856,12 +1855,6 @@
 				return "varchar";
 			} else if (clrType == typeof(TimeSpan)) {
                 return "bigint";
-=======
-				int len = p.MaxStringLength;
-				return "varchar(" + len + ")";
-			} else if (clrType == typeof(TimeSpan)) {
-				return "bigint";
->>>>>>> e4fb3acd
 			} else if (clrType == typeof(DateTime)) {
 				return storeDateTimeAsTicks ? "bigint" : "datetime";
 			} else if (clrType == typeof(DateTimeOffset)) {
